# Large Language Modeling Benchmark

This benchmark measures throughput of a causal language model training in tokens per second.
The model is implemented following LLaMa architecture (e.g. using rotary embeddings) but parameterized to contain 1.46 billion paramters, similarly to GPT-2 XL (1.5B).

The model definition is based on the HuggingFace transforemrs library code, stripped of most of external dependencies.

The model contains 12 self-attention layers, 
each with 32 attention heads, embedding size of 3200 and mixing layer of size 6400.

The model is trained on synthetic sequences, each 256 tokens long.

Expected minimal memory footprint for the model is 


todo memory footprint
todo dependencies

# Correctness

In order to be able to execute in relatively short time, the benchmark does not check for convergence to a given fidelity metric etc. 
We expect that all operations are performed correctly in corresponding numeric formats, according to the model definition.

# Running

Run the module as follows:

```
python3 -m bench \
    --batch-size=XX \
    --precision=XXXX \
    --device=XX
```    

Batch size can be set to any integer number in order to accomodate devices with different amounts of memory. The user can report the best throughput achieved under any batch size. 
NOTE THAT THE ONY ACCETABLE WAY TO adjust amount of work is by changing the batch size.

Precisions can be one of "FP32", "TF32", "FP16", "BF16".
The user should report all supported precisions along with the achieved throughput number for each precision. 
If a combination of several numeric formats is used, e.g. FP32 and accumulation is done in FP16 in hardware - the whole run is considrered to be done in a precision with the lowest number of bits.  

Device can be any string that can be interpreted in `torch.to(device)` call.


todo: explicitly state that test runs can't be counted

# Debugging

Additionally, for debugging purpose, the fillowing options can be specified:

- --sequence-length
- --hidden-size
- --intermediate-size
- --num-hidden-layers
- --num-attention-heads

# Modification

We realize that novel hardware can require specific modification to the benchmark code. The changes shold be submitted along with benchmark results, and satisfy the following criteria:

## What can not be changed:

 - the model should be run from the Python interpreter.
 - The model definition should stay as it is.
 - The optimizer should be `AdamW` imported from `torch.optim` module.

## What can be changed:

- The model can be post-processed after being instantiated in any way that: 
    - Preserves the original fuctionality.
    - Allows the model to be trained in the same training loop (i.e. `opimizer.step` being called from Python interpreter).
    - Done within the same script.
- Any additional set-up steps to PyTorch framework etc. E.g. `torch.backends.my_backend.enabled = True`

<<<<<<< HEAD
Necessary configuration can be applied to PyTorch framework etc. E.g. calling something like `torch.backends.my_backend.enabled = True`

New numeric precision can be added.

All modification should be contained within `set_environment` and `set_model_and_data` methods.

## Reporting changes:

Submit modified code along with results. 

For questions contact RIKEN CCS HPAIS team.
=======
ADDING NEW PRECISION(S)
point to which lines of code can be modified

## Reporting changes:

Submit modified code along with results
PR to a corresponding branch,
contact if any isses though githhub issues

For questions contact RIKEN CCS <a href="[https://www.example.com/my great page](https://www.r-ccs.riken.jp/en/research/labs/hpaisrt/)https://www.r-ccs.riken.jp/en/research/labs/hpaisrt/">HPAIS</a> team.
>>>>>>> c6bc5458
<|MERGE_RESOLUTION|>--- conflicted
+++ resolved
@@ -72,7 +72,6 @@
     - Done within the same script.
 - Any additional set-up steps to PyTorch framework etc. E.g. `torch.backends.my_backend.enabled = True`
 
-<<<<<<< HEAD
 Necessary configuration can be applied to PyTorch framework etc. E.g. calling something like `torch.backends.my_backend.enabled = True`
 
 New numeric precision can be added.
@@ -84,15 +83,7 @@
 Submit modified code along with results. 
 
 For questions contact RIKEN CCS HPAIS team.
-=======
-ADDING NEW PRECISION(S)
-point to which lines of code can be modified
-
-## Reporting changes:
 
 Submit modified code along with results
-PR to a corresponding branch,
-contact if any isses though githhub issues
 
-For questions contact RIKEN CCS <a href="[https://www.example.com/my great page](https://www.r-ccs.riken.jp/en/research/labs/hpaisrt/)https://www.r-ccs.riken.jp/en/research/labs/hpaisrt/">HPAIS</a> team.
->>>>>>> c6bc5458
+For questions contact RIKEN CCS [HPAIS Team](https://www.r-ccs.riken.jp/en/research/labs/hpaisrt/)